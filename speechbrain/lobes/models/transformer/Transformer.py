"""Transformer implementation in the SpeechBrain style.
Authors
* Jianyuan Zhong 2020
* Samuele Cornell 2021
"""

import math
from typing import Optional

<<<<<<< HEAD
from .Conformer import ConformerEncoder
from .Branchformer import BranchformerEncoder
from speechbrain.nnet.activations import Swish
from speechbrain.nnet.attention import RelPosEncXL
from speechbrain.nnet.CNN import Conv1d
from speechbrain.nnet.summary_mixing import SummaryMixing
=======
import torch
import torch.nn as nn

import speechbrain as sb
from speechbrain.nnet.activations import Swish
from speechbrain.nnet.attention import RelPosEncXL
from speechbrain.nnet.CNN import Conv1d
from speechbrain.utils.checkpoints import map_old_state_dict_weights

from .Branchformer import BranchformerEncoder
from .Conformer import ConformerEncoder
>>>>>>> 188bd757


class TransformerInterface(nn.Module):
    """This is an interface for transformer model.

    Users can modify the attributes and define the forward function as
    needed according to their own tasks.

    The architecture is based on the paper "Attention Is All You Need":
    https://arxiv.org/pdf/1706.03762.pdf

    Arguments
    ---------
    d_model: int
        The number of expected features in the encoder/decoder inputs (default=512).
    nhead: int
        The number of heads in the multi-head attention models (default=8).
    num_encoder_layers: int, optional
        The number of encoder layers in1ì the encoder.
    num_decoder_layers: int, optional
        The number of decoder layers in the decoder.
    d_ffn: int, optional
        The dimension of the feedforward network model hidden layer.
    dropout: int, optional
        The dropout value.
    activation: torch.nn.Module, optional
        The activation function for Feed-Forward Network layer,
        e.g., relu or gelu or swish.
    custom_src_module: torch.nn.Module, optional
        Module that processes the src features to expected feature dim.
    custom_tgt_module: torch.nn.Module, optional
        Module that processes the src features to expected feature dim.
    positional_encoding: str, optional
        Type of positional encoding used. e.g. 'fixed_abs_sine' for fixed absolute positional encodings.
    normalize_before: bool, optional
        Whether normalization should be applied before or after MHA or FFN in Transformer layers.
        Defaults to True as this was shown to lead to better performance and training stability.
    kernel_size: int, optional
        Kernel size in convolutional layers when Conformer is used.
    bias: bool, optional
        Whether to use bias in Conformer convolutional layers.
    encoder_module: str, optional
        Choose between Branchformer, Conformer and Transformer for the encoder. The decoder is fixed to be a Transformer.
    conformer_activation: torch.nn.Module, optional
        Activation module used after Conformer convolutional layers. E.g. Swish, ReLU etc. it has to be a torch Module.
    branchformer_activation: torch.nn.Module, optional
        Activation module used within the Branchformer Encoder. E.g. Swish, ReLU etc. it has to be a torch Module.
    attention_type: str, optional
        Type of attention layer used in all Transformer or Conformer layers.
        e.g. SummaryMixing, regularMHA or RelPosMHA.
    max_length: int, optional
        Max length for the target and source sequence in input.
        Used for positional encodings.
    causal: bool, optional
        Whether the encoder should be causal or not (the decoder is always causal).
        If causal the Conformer convolutional layer is causal.
    encoder_kdim: int, optional
        Dimension of the key for the encoder.
    encoder_vdim: int, optional
        Dimension of the value for the encoder.
    decoder_kdim: int, optional
        Dimension of the key for the decoder.
    decoder_vdim: int, optional
        Dimension of the value for the decoder.
    csgu_linear_units: int, optional
        Number of neurons in the hidden linear units of the CSGU Module.
        -> Branchformer
    gate_activation: torch.nn.Module, optional
        Activation function used at the gate of the CSGU module.
        -> Branchformer
    use_linear_after_conv: bool, optional
        If True, will apply a linear transformation of size input_size//2.
        -> Branchformer
<<<<<<< HEAD
    local_proj_out_dim: int, optional
        The dimension of the output of the local projection branch. This
        will be concatenated with the output of the summary branch
        (default: 512).
    summary_hid_dim: list [int], optional
        A list of dimension specifying both the number of hidden layers
        as well as the size of them in the summary projection branch
        (default: [1024]).
    summary_out_dim: int, optional
        The dimension of the output of the summary projection branch. This
        will be concatenated with the output of the local branch
        (default: 1024).
    activation: torch.nn.Module, optional
        Torch module specifying the activation function used in both the local
        and summary branches.
        (default: torch.nn.GELU)
    mode: string, optional
        One of "SummaryMixing" or "SummaryMixing-lite". Changes the SummaryMixing cell
        according to the definition of the article. "SummaryMixing-lite" removes the
        local project branch.
=======
    output_hidden_states: bool, optional
        Whether the model should output the hidden states as a list of tensor.
    layerdrop_prob: float
        The probability to drop an entire layer.
>>>>>>> 188bd757
    """

    def __init__(
        self,
        d_model=512,
        nhead=8,
        num_encoder_layers=6,
        num_decoder_layers=6,
        d_ffn=2048,
        dropout=0.1,
        activation=nn.ReLU,
        custom_src_module=None,
        custom_tgt_module=None,
        positional_encoding="fixed_abs_sine",
        normalize_before=True,
        kernel_size: Optional[int] = 31,
        bias: Optional[bool] = True,
        encoder_module: Optional[str] = "transformer",
        conformer_activation: Optional[nn.Module] = Swish,
        branchformer_activation: Optional[nn.Module] = nn.GELU,
        attention_type: Optional[str] = "regularMHA",
        max_length: Optional[int] = 2500,
        causal: Optional[bool] = False,
        encoder_kdim: Optional[int] = None,
        encoder_vdim: Optional[int] = None,
        decoder_kdim: Optional[int] = None,
        decoder_vdim: Optional[int] = None,
        csgu_linear_units: Optional[int] = 3072,
        gate_activation: Optional[nn.Module] = nn.Identity,
        use_linear_after_conv: Optional[bool] = False,
<<<<<<< HEAD
        local_proj_hid_dim: Optional[list] = [512],
        local_proj_out_dim: Optional[int] = 512,
        summary_hid_dim: Optional[list] = [1024],
        summary_out_dim: Optional[int] = 1024,
        mode: Optional[str] = "SummaryMixing",
        output_hidden_states = False,
        layerdrop_prob = 0.0,
=======
        output_hidden_states=False,
        layerdrop_prob=0.0,
>>>>>>> 188bd757
    ):
        super().__init__()
        self.causal = causal
        self.attention_type = attention_type
        self.positional_encoding_type = positional_encoding
        self.encoder_kdim = encoder_kdim
        self.encoder_vdim = encoder_vdim
        self.decoder_kdim = decoder_kdim
        self.decoder_vdim = decoder_vdim
        self.output_hidden_states = output_hidden_states
        self.layerdrop_prob = layerdrop_prob
<<<<<<< HEAD

        assert attention_type in [
            "regularMHA",
            "RelPosMHAXL",
            "hypermixing",
            "SummaryMixing",
            "fastattention",
        ]
=======
>>>>>>> 188bd757

        assert positional_encoding in ["fixed_abs_sine", None]

        assert (
            num_encoder_layers + num_decoder_layers > 0
        ), "number of encoder layers and number of decoder layers cannot both be 0!"

        if positional_encoding == "fixed_abs_sine" or attention_type == "fastattention":
            self.positional_encoding = PositionalEncoding(d_model, max_length)
        elif positional_encoding is None:
            pass
            # no positional encodings

        # overrides any other pos_embedding
        if attention_type == "RelPosMHAXL":
            self.positional_encoding = RelPosEncXL(d_model)
            self.positional_encoding_decoder = PositionalEncoding(d_model, max_length)

        # initialize the encoder
        if num_encoder_layers > 0:
            if custom_src_module is not None:
                self.custom_src_module = custom_src_module(d_model)
            if encoder_module == "transformer":
                self.encoder = TransformerEncoder(
                    nhead=nhead,
                    num_layers=num_encoder_layers,
                    d_ffn=d_ffn,
                    d_model=d_model,
                    dropout=dropout,
                    activation=activation,
                    normalize_before=normalize_before,
                    causal=self.causal,
                    attention_type=self.attention_type,
                    kdim=self.encoder_kdim,
                    vdim=self.encoder_vdim,
<<<<<<< HEAD
                    local_proj_hid_dim=local_proj_hid_dim,
                    local_proj_out_dim=local_proj_out_dim,
                    summary_hid_dim=summary_hid_dim,
                    summary_out_dim=summary_out_dim,
                    mode=mode,
=======
>>>>>>> 188bd757
                    output_hidden_states=self.output_hidden_states,
                    layerdrop_prob=self.layerdrop_prob,
                )
            elif encoder_module == "conformer":
                self.encoder = ConformerEncoder(
                    nhead=nhead,
                    num_layers=num_encoder_layers,
                    d_ffn=d_ffn,
                    d_model=d_model,
                    dropout=dropout,
                    activation=conformer_activation,
                    kernel_size=kernel_size,
                    bias=bias,
                    causal=self.causal,
                    attention_type=self.attention_type,
                    output_hidden_states=self.output_hidden_states,
                    layerdrop_prob=self.layerdrop_prob,
                )
                assert (
                    normalize_before
                ), "normalize_before must be True for Conformer"

                assert (
                    conformer_activation is not None
                ), "conformer_activation must not be None"
            elif encoder_module == "branchformer":
                self.encoder = BranchformerEncoder(
                    nhead=nhead,
                    num_layers=num_encoder_layers,
                    d_model=d_model,
                    dropout=dropout,
                    activation=branchformer_activation,
                    kernel_size=kernel_size,
                    attention_type=self.attention_type,
                    csgu_linear_units=csgu_linear_units,
                    gate_activation=gate_activation,
                    use_linear_after_conv=use_linear_after_conv,
                    output_hidden_states=self.output_hidden_states,
                    layerdrop_prob=self.layerdrop_prob,
                )

        # initialize the decoder
        if num_decoder_layers > 0:
            if custom_tgt_module is not None:
                self.custom_tgt_module = custom_tgt_module(d_model)
            self.decoder = TransformerDecoder(
                num_layers=num_decoder_layers,
                nhead=nhead,
                d_ffn=d_ffn,
                d_model=d_model,
                dropout=dropout,
                activation=activation,
                normalize_before=normalize_before,
                causal=True,
                attention_type="regularMHA",  # always use regular attention in decoder
                kdim=self.decoder_kdim,
                vdim=self.decoder_vdim,
            )

    def forward(self, **kwags):
        """Users should modify this function according to their own tasks."""
        raise NotImplementedError


class PositionalEncoding(nn.Module):
    """This class implements the absolute sinusoidal positional encoding function.

    PE(pos, 2i)   = sin(pos/(10000^(2i/dmodel)))
    PE(pos, 2i+1) = cos(pos/(10000^(2i/dmodel)))

    Arguments
    ---------
    input_size: int
        Embedding dimension.
    max_len : int, optional
        Max length of the input sequences (default 2500).

    Example
    -------
    >>> a = torch.rand((8, 120, 512))
    >>> enc = PositionalEncoding(input_size=a.shape[-1])
    >>> b = enc(a)
    >>> b.shape
    torch.Size([1, 120, 512])
    """

    def __init__(self, input_size, max_len=2500):
        super().__init__()
        if input_size % 2 != 0:
            raise ValueError(
                f"Cannot use sin/cos positional encoding with odd channels (got channels={input_size})"
            )
        self.max_len = max_len
        pe = torch.zeros(self.max_len, input_size, requires_grad=False)
        positions = torch.arange(0, self.max_len).unsqueeze(1).float()
        denominator = torch.exp(
            torch.arange(0, input_size, 2).float() * -(math.log(10000.0) / input_size)
        )

        pe[:, 0::2] = torch.sin(positions * denominator)
        pe[:, 1::2] = torch.cos(positions * denominator)
        pe = pe.unsqueeze(0)
        self.register_buffer("pe", pe)

    def forward(self, x):
        """
        Arguments
        ---------
        x : torch.Tensor
            Input feature shape (batch, time, fea)

        Returns
        -------
        The positional encoding.
        """
        return self.pe[:, : x.size(1)].clone().detach()


class TransformerEncoderLayer(nn.Module):
    """This is an implementation of self-attention encoder layer.

    Arguments
<<<<<<< HEAD
    ----------
    d_ffn: int
=======
    ---------
    d_ffn: int, optional
>>>>>>> 188bd757
        The dimension of the feedforward network model hidden layer.
    nhead: int
        The number of heads in the multi-head attention models (default=8).
    d_model: int
        The number of expected features in the encoder/decoder inputs (default=512).
    kdim: int, optional
        Dimension of the key.
    vdim: int, optional
        Dimension of the value.
    dropout: int, optional
        The dropout value.
    activation: torch.nn.Module, optional
        The activation function for Feed-Forward Network layer,
        e.g., relu or gelu or swish.
    normalize_before: bool, optional
        Whether normalization should be applied before or after MHA or FFN in Transformer layers.
        Defaults to True as this was shown to lead to better performance and training stability.
    attention_type: str, optional
        Type of attention layer used in all Transformer or Conformer layers.
        e.g. SummaryMixing, regularMHA or RelPosMHA.
    ffn_type: str
        type of ffn: regularFFN/1dcnn
    ffn_cnn_kernel_size_list: list of int
        kernel size of 2 1d-convs if ffn_type is 1dcnn
    causal: bool, optional
        Whether the encoder should be causal or not (the decoder is always causal).
        If causal the Conformer convolutional layer is causal.
<<<<<<< HEAD
    mode: string, optional
        One of "SummaryMixing" or "SummaryMixing-lite". Changes the SummaryMixing cell
        according to the definition of the article. "SummaryMixing-lite" removes the
        local project branch.
=======

>>>>>>> 188bd757
    Example
    -------
    >>> import torch
    >>> x = torch.rand((8, 60, 512))
    >>> net = TransformerEncoderLayer(512, 8, d_model=512)
    >>> output = net(x)
    >>> output[0].shape
    torch.Size([8, 60, 512])
    """

    def __init__(
        self,
        d_ffn,
        nhead,
        d_model,
        kdim=None,
        vdim=None,
        dropout=0.0,
        activation=nn.ReLU,
        normalize_before=False,
        ffn_type="regularFFN",
        ffn_cnn_kernel_size_list=[3, 3],
        attention_type="regularMHA",
        causal=False,
        local_proj_hid_dim=[512],
        local_proj_out_dim=512,
        summary_hid_dim=[1024],
        summary_out_dim=1024,
        mode="SummaryMixing",
    ):
        super().__init__()
        self.attention_type = attention_type
        if attention_type == "regularMHA":
            self.self_att = sb.nnet.attention.MultiheadAttention(
                nhead=nhead, d_model=d_model, dropout=dropout, kdim=kdim, vdim=vdim,
            )

        elif attention_type == "RelPosMHAXL":
            self.self_att = sb.nnet.attention.RelPosMHAXL(
                d_model, nhead, dropout, mask_pos_future=causal
            )
        elif attention_type == "hypermixing":
            self.self_att = sb.nnet.hypermixing.HyperMixing(
                input_output_dim=d_model,
                hypernet_size=d_ffn,
                tied=False,
                num_heads=nhead,
                fix_tm_hidden_size=False,
            )
        elif attention_type == "fastattention":
            self.self_att = sb.nnet.attention.Fastattention(
                d_model, nhead, dropout
            )
        elif attention_type == "SummaryMixing":
            self.self_att = SummaryMixing(
                enc_dim=d_model,
                local_proj_hid_dim=local_proj_hid_dim,
                local_proj_out_dim=local_proj_out_dim,
                summary_hid_dim=summary_hid_dim,
                summary_out_dim=summary_out_dim,
                activation=activation,
                mode=mode,
            )

        if ffn_type == "regularFFN":
            self.pos_ffn = sb.nnet.attention.PositionalwiseFeedForward(
                d_ffn=d_ffn, input_size=d_model, dropout=dropout, activation=activation,
            )
        elif ffn_type == "1dcnn":
            self.pos_ffn = nn.Sequential(
                Conv1d(
                    in_channels=d_model,
                    out_channels=d_ffn,
                    kernel_size=ffn_cnn_kernel_size_list[0],
                    padding="causal" if causal else "same",
                ),
                nn.ReLU(),
                Conv1d(
                    in_channels=d_ffn,
                    out_channels=d_model,
                    kernel_size=ffn_cnn_kernel_size_list[1],
                    padding="causal" if causal else "same",
                ),
            )

        self.norm1 = sb.nnet.normalization.LayerNorm(d_model, eps=1e-6)
        self.norm2 = sb.nnet.normalization.LayerNorm(d_model, eps=1e-6)
        self.dropout1 = torch.nn.Dropout(dropout)
        self.dropout2 = torch.nn.Dropout(dropout)

        self.normalize_before = normalize_before
        self.pos_ffn_type = ffn_type

    def forward(
        self,
        src,
        src_mask: Optional[torch.Tensor] = None,
        src_key_padding_mask: Optional[torch.Tensor] = None,
        pos_embs: Optional[torch.Tensor] = None,
    ):
        """
        Arguments
        ---------
        src : torch.Tensor
            The sequence to the encoder layer.
        src_mask : torch.Tensor
            The mask for the src query for each example in the batch.
        src_key_padding_mask : torch.Tensor, optional
            The mask for the src keys for each example in the batch.
        pos_embs: torch.Tensor, optional
            The positional embeddings tensor.

        Returns
        -------
        output : torch.Tensor
            The output of the transformer encoder layer.
        """

        if self.normalize_before:
            src1 = self.norm1(src)
        else:
            src1 = src

        if self.attention_type == "SummaryMixing":
            output = self.self_att(src1, attention_mask=src_key_padding_mask)
            self_attn = None
        else:
            output, self_attn = self.self_att(
                src1,
                src1,
                src1,
                attn_mask=src_mask,
                key_padding_mask=src_key_padding_mask,
                pos_embs=pos_embs,
            )

        # add & norm
        src = src + self.dropout1(output)
        if not self.normalize_before:
            src = self.norm1(src)

        if self.normalize_before:
            src1 = self.norm2(src)
        else:
            src1 = src
        output = self.pos_ffn(src1)

        # add & norm
        output = src + self.dropout2(output)
        if not self.normalize_before:
            output = self.norm2(output)
        return output, self_attn


class TransformerEncoder(nn.Module):
    """This class implements the transformer encoder.

    Arguments
    ---------
    num_layers : int
        Number of transformer layers to include.
    nhead : int
        Number of attention heads.
    d_ffn : int
        Hidden size of self-attention Feed Forward layer.
    input_shape : tuple
        Expected shape of the input.
    d_model : int
        The dimension of the input embedding.
    kdim : int
        Dimension for key (Optional).
    vdim : int
        Dimension for value (Optional).
    dropout : float
        Dropout for the encoder (Optional).
    activation: torch.nn.Module, optional
        The activation function for Feed-Forward Network layer,
        e.g., relu or gelu or swish.
    normalize_before: bool, optional
        Whether normalization should be applied before or after MHA or FFN in Transformer layers.
        Defaults to True as this was shown to lead to better performance and training stability.
    causal: bool, optional
        Whether the encoder should be causal or not (the decoder is always causal).
        If causal the Conformer convolutional layer is causal.
    layerdrop_prob: float
        The probability to drop an entire layer
    attention_type: str, optional
        Type of attention layer used in all Transformer or Conformer layers.
        e.g. SummaryMixing, regularMHA or RelPosMHA.
    ffn_type: str
        type of ffn: regularFFN/1dcnn
    ffn_cnn_kernel_size_list: list of int
        conv kernel size of 2 1d-convs if ffn_type is 1dcnn
<<<<<<< HEAD
    mode: string, optional
        One of "SummaryMixing" or "SummaryMixing-lite". Changes the SummaryMixing cell
        according to the definition of the article. "SummaryMixing-lite" removes the
        local project branch.
=======
    output_hidden_states: bool, optional
        Whether the model should output the hidden states as a list of tensor.
>>>>>>> 188bd757

    Example
    -------
    >>> import torch
    >>> x = torch.rand((8, 60, 512))
    >>> net = TransformerEncoder(1, 8, 512, d_model=512)
    >>> output, _ = net(x)
    >>> output.shape
    torch.Size([8, 60, 512])

    >>> import torch
    >>> x = torch.rand((8, 60, 512))
    >>> net = TransformerEncoder(1, 8, 512, d_model=512, output_hidden_states=True)
    >>> output, attn_list, hidden_list = net(x)
    >>> hidden_list[0].shape
    torch.Size([8, 60, 512])
    >>> len(hidden_list)
    2
    """

    def __init__(
        self,
        num_layers,
        nhead,
        d_ffn,
        input_shape=None,
        d_model=None,
        kdim=None,
        vdim=None,
        dropout=0.0,
        activation=nn.ReLU,
        normalize_before=False,
        causal=False,
        layerdrop_prob=0.0,
        attention_type="regularMHA",
        ffn_type="regularFFN",
        ffn_cnn_kernel_size_list=[3, 3],
<<<<<<< HEAD
        local_proj_hid_dim=[512],
        local_proj_out_dim=512,
        summary_hid_dim=[1024],
        summary_out_dim=1024,
        mode="SummaryMixing",
        output_hidden_states = False
=======
        output_hidden_states=False,
>>>>>>> 188bd757
    ):
        super().__init__()

        self.layers = torch.nn.ModuleList(
            [
                TransformerEncoderLayer(
                    d_ffn=d_ffn,
                    nhead=nhead,
                    d_model=d_model,
                    kdim=kdim,
                    vdim=vdim,
                    dropout=dropout,
                    activation=activation,
                    normalize_before=normalize_before,
                    causal=causal,
                    attention_type=attention_type,
                    ffn_type=ffn_type,
                    ffn_cnn_kernel_size_list=ffn_cnn_kernel_size_list,
                    local_proj_hid_dim=local_proj_hid_dim,
                    local_proj_out_dim=local_proj_out_dim,
                    summary_hid_dim=summary_hid_dim,
                    summary_out_dim=summary_out_dim,
                    mode=mode,
                )
                for i in range(num_layers)
            ]
        )
        self.norm = sb.nnet.normalization.LayerNorm(d_model, eps=1e-6)
        self.layerdrop_prob = layerdrop_prob
<<<<<<< HEAD
        self.rng = np.random.default_rng()
        self.output_hidden_states = output_hidden_states

=======
        self.output_hidden_states = output_hidden_states
>>>>>>> 188bd757

    def forward(
        self,
        src,
        src_mask: Optional[torch.Tensor] = None,
        src_key_padding_mask: Optional[torch.Tensor] = None,
        pos_embs: Optional[torch.Tensor] = None,
        dynchunktrain_config=None,
    ):
        """
        Arguments
        ---------
        src : torch.Tensor
            The sequence to the encoder layer (required).
        src_mask : torch.Tensor
            The mask for the src sequence (optional).
        src_key_padding_mask : torch.Tensor
            The mask for the src keys per batch (optional).
        pos_embs : torch.Tensor
            The positional embedding tensor
        dynchunktrain_config : config
            Not supported for this encoder.

        Returns
        -------
        output : torch.Tensor
            The output of the transformer.
        attention_lst : list
            The attention values.
        hidden_state_lst : list, optional
            The output of the hidden layers of the encoder.
            Only works if output_hidden_states is set to true.
        """
        assert (
            dynchunktrain_config is None
        ), "Dynamic Chunk Training unsupported for this encoder"

        output = src

        if self.layerdrop_prob > 0.0:
            keep_probs = torch.rand(len(self.layers))

        attention_lst = []
        if self.output_hidden_states:
            hidden_state_lst = [output]
        for i, enc_layer in enumerate(self.layers):
            if (
                not self.training
                or self.layerdrop_prob == 0.0
                or keep_probs[i] > self.layerdrop_prob
            ):
                output, attention = enc_layer(
                    output,
                    src_mask=src_mask,
                    src_key_padding_mask=src_key_padding_mask,
                    pos_embs=pos_embs,
                )
                attention_lst.append(attention)

                if self.output_hidden_states:
                    hidden_state_lst.append(output)
<<<<<<< HEAD
        
        output = self.norm(output)
=======

        output = self.norm(output)

>>>>>>> 188bd757
        if self.output_hidden_states:
            return output, attention_lst, hidden_state_lst
        return output, attention_lst


class TransformerDecoderLayer(nn.Module):
    """This class implements the self-attention decoder layer.

    Arguments
    ---------
    d_ffn : int
        Hidden size of self-attention Feed Forward layer.
    nhead : int
        Number of attention heads.
    d_model : int
        Dimension of the model.
    kdim : int
        Dimension for key (optional).
    vdim : int
        Dimension for value (optional).
    dropout : float
        Dropout for the decoder (optional).
    activation : Callable
        Function to use between layers, default nn.ReLU
    normalize_before : bool
        Whether to normalize before layers.
    attention_type : str
        Type of attention to use, "regularMHA" or "RelPosMHAXL"
    causal : bool
        Whether to mask future positions.

    Example
    -------
    >>> src = torch.rand((8, 60, 512))
    >>> tgt = torch.rand((8, 60, 512))
    >>> net = TransformerDecoderLayer(1024, 8, d_model=512)
    >>> output, self_attn, multihead_attn = net(src, tgt)
    >>> output.shape
    torch.Size([8, 60, 512])
    """

    def __init__(
        self,
        d_ffn,
        nhead,
        d_model,
        kdim=None,
        vdim=None,
        dropout=0.0,
        activation=nn.ReLU,
        normalize_before=False,
        attention_type="regularMHA",
        causal=None,
    ):
        super().__init__()
        self.nhead = nhead

        if attention_type == "regularMHA":
            self.self_attn = sb.nnet.attention.MultiheadAttention(
                nhead=nhead, d_model=d_model, kdim=kdim, vdim=vdim, dropout=dropout,
            )
<<<<<<< HEAD
            self.mutihead_attn = sb.nnet.attention.MultiheadAttention(
                nhead=nhead, d_model=d_model, kdim=kdim, vdim=vdim, dropout=dropout,
=======
            self.multihead_attn = sb.nnet.attention.MultiheadAttention(
                nhead=nhead,
                d_model=d_model,
                kdim=kdim,
                vdim=vdim,
                dropout=dropout,
>>>>>>> 188bd757
            )

        elif attention_type == "RelPosMHAXL":
            self.self_attn = sb.nnet.attention.RelPosMHAXL(
                d_model, nhead, dropout, mask_pos_future=causal
            )
            self.multihead_attn = sb.nnet.attention.RelPosMHAXL(
                d_model, nhead, dropout, mask_pos_future=causal
            )

        self.pos_ffn = sb.nnet.attention.PositionalwiseFeedForward(
            d_ffn=d_ffn, input_size=d_model, dropout=dropout, activation=activation,
        )

        # normalization layers
        self.norm1 = sb.nnet.normalization.LayerNorm(d_model, eps=1e-6)
        self.norm2 = sb.nnet.normalization.LayerNorm(d_model, eps=1e-6)
        self.norm3 = sb.nnet.normalization.LayerNorm(d_model, eps=1e-6)
        self.dropout1 = torch.nn.Dropout(dropout)
        self.dropout2 = torch.nn.Dropout(dropout)
        self.dropout3 = torch.nn.Dropout(dropout)

        self.normalize_before = normalize_before

    def forward(
        self,
        tgt,
        memory,
        tgt_mask=None,
        memory_mask=None,
        tgt_key_padding_mask=None,
        memory_key_padding_mask=None,
        pos_embs_tgt=None,
        pos_embs_src=None,
    ):
        """
        Arguments
        ----------
        tgt: torch.Tensor
            The sequence to the decoder layer (required).
        memory: torch.Tensor
            The sequence from the last layer of the encoder (required).
        tgt_mask: torch.Tensor
            The mask for the tgt sequence (optional).
        memory_mask: torch.Tensor
            The mask for the memory sequence (optional).
        tgt_key_padding_mask: torch.Tensor
            The mask for the tgt keys per batch (optional).
        memory_key_padding_mask: torch.Tensor
            The mask for the memory keys per batch (optional).
        pos_embs_tgt: torch.Tensor
            The positional embeddings for the target (optional).
        pos_embs_src: torch.Tensor
            The positional embeddings for the source (optional).
        """
        if self.normalize_before:
            tgt1 = self.norm1(tgt)
        else:
            tgt1 = tgt

        # self-attention over the target sequence
        tgt2, self_attn = self.self_attn(
            query=tgt1,
            key=tgt1,
            value=tgt1,
            attn_mask=tgt_mask,
            key_padding_mask=tgt_key_padding_mask,
            pos_embs=pos_embs_tgt,
        )

        # add & norm
        tgt = tgt + self.dropout1(tgt2)
        if not self.normalize_before:
            tgt = self.norm1(tgt)

        if self.normalize_before:
            tgt1 = self.norm2(tgt)
        else:
            tgt1 = tgt

        # multi-head attention over the target sequence and encoder states

        tgt2, multihead_attention = self.multihead_attn(
            query=tgt1,
            key=memory,
            value=memory,
            attn_mask=memory_mask,
            key_padding_mask=memory_key_padding_mask,
            pos_embs=pos_embs_src,
        )

        # add & norm
        tgt = tgt + self.dropout2(tgt2)
        if not self.normalize_before:
            tgt = self.norm2(tgt)

        if self.normalize_before:
            tgt1 = self.norm3(tgt)
        else:
            tgt1 = tgt

        tgt2 = self.pos_ffn(tgt1)

        # add & norm
        tgt = tgt + self.dropout3(tgt2)
        if not self.normalize_before:
            tgt = self.norm3(tgt)

        return tgt, self_attn, multihead_attention

    def _load_from_state_dict(self, state_dict, prefix, *args, **kwargs):
        """Load the model from a state_dict and map the old keys to the new keys."""
        mapping = {"mutihead_attention": "multihead_attention"}
        state_dict = map_old_state_dict_weights(state_dict, mapping)
        super()._load_from_state_dict(state_dict, prefix, *args, **kwargs)


class TransformerDecoder(nn.Module):
    """This class implements the Transformer decoder.

    Arguments
    ---------
    num_layers : int
        Number of transformer layers for the decoder.
    nhead : int
        Number of attention heads.
    d_ffn : int
        Hidden size of self-attention Feed Forward layer.
    d_model : int
        Dimension of the model.
    kdim : int, optional
        Dimension for key (Optional).
    vdim : int, optional
        Dimension for value (Optional).
    dropout : float, optional
        Dropout for the decoder (Optional).
    activation : Callable
        The function to apply between layers, default nn.ReLU
    normalize_before : bool
        Whether to normalize before layers.
    causal : bool
        Whether to allow future information in decoding.
    attention_type : str
        Type of attention to use, "regularMHA" or "RelPosMHAXL"

    Example
    -------
    >>> src = torch.rand((8, 60, 512))
    >>> tgt = torch.rand((8, 60, 512))
    >>> net = TransformerDecoder(1, 8, 1024, d_model=512)
    >>> output, _, _ = net(src, tgt)
    >>> output.shape
    torch.Size([8, 60, 512])
    """

    def __init__(
        self,
        num_layers,
        nhead,
        d_ffn,
        d_model,
        kdim=None,
        vdim=None,
        dropout=0.0,
        activation=nn.ReLU,
        normalize_before=False,
        causal=False,
        attention_type="regularMHA",
    ):
        super().__init__()
        self.layers = torch.nn.ModuleList(
            [
                TransformerDecoderLayer(
                    d_ffn=d_ffn,
                    nhead=nhead,
                    d_model=d_model,
                    kdim=kdim,
                    vdim=vdim,
                    dropout=dropout,
                    activation=activation,
                    normalize_before=normalize_before,
                    causal=causal,
                    attention_type=attention_type,
                )
                for _ in range(num_layers)
            ]
        )
        self.norm = sb.nnet.normalization.LayerNorm(d_model, eps=1e-6)

    def forward(
        self,
        tgt,
        memory,
        tgt_mask=None,
        memory_mask=None,
        tgt_key_padding_mask=None,
        memory_key_padding_mask=None,
        pos_embs_tgt=None,
        pos_embs_src=None,
    ):
        """
        Arguments
        ----------
        tgt : torch.Tensor
            The sequence to the decoder layer (required).
        memory : torch.Tensor
            The sequence from the last layer of the encoder (required).
        tgt_mask : torch.Tensor
            The mask for the tgt sequence (optional).
        memory_mask : torch.Tensor
            The mask for the memory sequence (optional).
        tgt_key_padding_mask : torch.Tensor
            The mask for the tgt keys per batch (optional).
        memory_key_padding_mask : torch.Tensor
            The mask for the memory keys per batch (optional).
        pos_embs_tgt : torch.Tensor
            The positional embeddings for the target (optional).
        pos_embs_src : torch.Tensor
            The positional embeddings for the source (optional).
        """
        output = tgt
        self_attns, multihead_attns = [], []
        for dec_layer in self.layers:
            output, self_attn, multihead_attn = dec_layer(
                output,
                memory,
                tgt_mask=tgt_mask,
                memory_mask=memory_mask,
                tgt_key_padding_mask=tgt_key_padding_mask,
                memory_key_padding_mask=memory_key_padding_mask,
                pos_embs_tgt=pos_embs_tgt,
                pos_embs_src=pos_embs_src,
            )
            self_attns.append(self_attn)
            multihead_attns.append(multihead_attn)
        output = self.norm(output)

        return output, self_attns, multihead_attns


class NormalizedEmbedding(nn.Module):
    """This class implements the normalized embedding layer for the transformer.
    Since the dot product of the self-attention is always normalized by sqrt(d_model)
    and the final linear projection for prediction shares weight with the embedding layer,
    we multiply the output of the embedding by sqrt(d_model).

    Arguments
    ---------
    d_model: int
        The number of expected features in the encoder/decoder inputs (default=512).
    vocab: int
        The vocab size.

    Example
    -------
    >>> emb = NormalizedEmbedding(512, 1000)
    >>> trg = torch.randint(0, 999, (8, 50))
    >>> emb_fea = emb(trg)
    """

    def __init__(self, d_model, vocab):
        super().__init__()
        self.emb = sb.nnet.embedding.Embedding(
            num_embeddings=vocab, embedding_dim=d_model, blank_id=0
        )
        self.d_model = d_model

    def forward(self, x):
        """Processes the input tensor x and returns an output tensor."""
        return self.emb(x) * math.sqrt(self.d_model)


def get_key_padding_mask(padded_input, pad_idx):
    """Creates a binary mask to prevent attention to padded locations.
    We suggest using ``get_mask_from_lengths`` instead of this function.

    Arguments
    ---------
    padded_input: torch.Tensor
        Padded input.
    pad_idx: int
        idx for padding element.

    Returns
    -------
    key_padded_mask: torch.Tensor
        Binary mask to prevent attention to padding.

    Example
    -------
    >>> a = torch.LongTensor([[1,1,0], [2,3,0], [4,5,0]])
    >>> get_key_padding_mask(a, pad_idx=0)
    tensor([[False, False,  True],
            [False, False,  True],
            [False, False,  True]])
    """
    if len(padded_input.shape) == 4:
        bz, time, ch1, ch2 = padded_input.shape
        padded_input = padded_input.reshape(bz, time, ch1 * ch2)

    key_padded_mask = padded_input.eq(pad_idx).to(padded_input.device)

    # if the input is more than 2d, mask the locations where they are silence
    # across all channels
    if len(padded_input.shape) > 2:
        key_padded_mask = key_padded_mask.float().prod(dim=-1).bool()
        return key_padded_mask.detach()

    return key_padded_mask.detach()


def get_lookahead_mask(padded_input):
    """Creates a binary mask for each sequence which masks future frames.

    Arguments
    ---------
    padded_input: torch.Tensor
        Padded input tensor.

    Returns
    -------
    mask : torch.Tensor
        Binary mask for masking future frames.

    Example
    -------
    >>> a = torch.LongTensor([[1,1,0], [2,3,0], [4,5,0]])
    >>> get_lookahead_mask(a)
    tensor([[0., -inf, -inf],
            [0., 0., -inf],
            [0., 0., 0.]])
    """
    seq_len = padded_input.shape[1]
    mask = (
        torch.triu(torch.ones((seq_len, seq_len), device=padded_input.device))
        == 1
    ).transpose(0, 1)
    mask = (
        mask.float()
        .masked_fill(mask == 0, float("-inf"))
        .masked_fill(mask == 1, float(0.0))
    )
    return mask.detach().to(padded_input.device)


def get_mask_from_lengths(lengths, max_len=None):
    """Creates a binary mask from sequence lengths

    Arguments
    ---------
    lengths: torch.Tensor
        A tensor of sequence lengths
    max_len: int (Optional)
        Maximum sequence length, defaults to None.

    Returns
    -------
    mask: torch.Tensor
        the mask where padded elements are set to True.
        Then one can use tensor.masked_fill_(mask, 0) for the masking.

    Example
    -------
    >>> lengths = torch.tensor([3, 2, 4])
    >>> get_mask_from_lengths(lengths)
    tensor([[False, False, False,  True],
            [False, False,  True,  True],
            [False, False, False, False]])
    """
    if max_len is None:
        max_len = torch.max(lengths).item()
    seq_range = torch.arange(
        max_len, device=lengths.device, dtype=lengths.dtype
    )
    return ~(seq_range.unsqueeze(0) < lengths.unsqueeze(1))<|MERGE_RESOLUTION|>--- conflicted
+++ resolved
@@ -7,14 +7,6 @@
 import math
 from typing import Optional
 
-<<<<<<< HEAD
-from .Conformer import ConformerEncoder
-from .Branchformer import BranchformerEncoder
-from speechbrain.nnet.activations import Swish
-from speechbrain.nnet.attention import RelPosEncXL
-from speechbrain.nnet.CNN import Conv1d
-from speechbrain.nnet.summary_mixing import SummaryMixing
-=======
 import torch
 import torch.nn as nn
 
@@ -26,7 +18,6 @@
 
 from .Branchformer import BranchformerEncoder
 from .Conformer import ConformerEncoder
->>>>>>> 188bd757
 
 
 class TransformerInterface(nn.Module):
@@ -100,33 +91,10 @@
     use_linear_after_conv: bool, optional
         If True, will apply a linear transformation of size input_size//2.
         -> Branchformer
-<<<<<<< HEAD
-    local_proj_out_dim: int, optional
-        The dimension of the output of the local projection branch. This
-        will be concatenated with the output of the summary branch
-        (default: 512).
-    summary_hid_dim: list [int], optional
-        A list of dimension specifying both the number of hidden layers
-        as well as the size of them in the summary projection branch
-        (default: [1024]).
-    summary_out_dim: int, optional
-        The dimension of the output of the summary projection branch. This
-        will be concatenated with the output of the local branch
-        (default: 1024).
-    activation: torch.nn.Module, optional
-        Torch module specifying the activation function used in both the local
-        and summary branches.
-        (default: torch.nn.GELU)
-    mode: string, optional
-        One of "SummaryMixing" or "SummaryMixing-lite". Changes the SummaryMixing cell
-        according to the definition of the article. "SummaryMixing-lite" removes the
-        local project branch.
-=======
     output_hidden_states: bool, optional
         Whether the model should output the hidden states as a list of tensor.
     layerdrop_prob: float
         The probability to drop an entire layer.
->>>>>>> 188bd757
     """
 
     def __init__(
@@ -157,18 +125,8 @@
         csgu_linear_units: Optional[int] = 3072,
         gate_activation: Optional[nn.Module] = nn.Identity,
         use_linear_after_conv: Optional[bool] = False,
-<<<<<<< HEAD
-        local_proj_hid_dim: Optional[list] = [512],
-        local_proj_out_dim: Optional[int] = 512,
-        summary_hid_dim: Optional[list] = [1024],
-        summary_out_dim: Optional[int] = 1024,
-        mode: Optional[str] = "SummaryMixing",
-        output_hidden_states = False,
-        layerdrop_prob = 0.0,
-=======
         output_hidden_states=False,
         layerdrop_prob=0.0,
->>>>>>> 188bd757
     ):
         super().__init__()
         self.causal = causal
@@ -180,17 +138,6 @@
         self.decoder_vdim = decoder_vdim
         self.output_hidden_states = output_hidden_states
         self.layerdrop_prob = layerdrop_prob
-<<<<<<< HEAD
-
-        assert attention_type in [
-            "regularMHA",
-            "RelPosMHAXL",
-            "hypermixing",
-            "SummaryMixing",
-            "fastattention",
-        ]
-=======
->>>>>>> 188bd757
 
         assert positional_encoding in ["fixed_abs_sine", None]
 
@@ -226,14 +173,6 @@
                     attention_type=self.attention_type,
                     kdim=self.encoder_kdim,
                     vdim=self.encoder_vdim,
-<<<<<<< HEAD
-                    local_proj_hid_dim=local_proj_hid_dim,
-                    local_proj_out_dim=local_proj_out_dim,
-                    summary_hid_dim=summary_hid_dim,
-                    summary_out_dim=summary_out_dim,
-                    mode=mode,
-=======
->>>>>>> 188bd757
                     output_hidden_states=self.output_hidden_states,
                     layerdrop_prob=self.layerdrop_prob,
                 )
@@ -356,13 +295,8 @@
     """This is an implementation of self-attention encoder layer.
 
     Arguments
-<<<<<<< HEAD
-    ----------
-    d_ffn: int
-=======
     ---------
     d_ffn: int, optional
->>>>>>> 188bd757
         The dimension of the feedforward network model hidden layer.
     nhead: int
         The number of heads in the multi-head attention models (default=8).
@@ -390,14 +324,6 @@
     causal: bool, optional
         Whether the encoder should be causal or not (the decoder is always causal).
         If causal the Conformer convolutional layer is causal.
-<<<<<<< HEAD
-    mode: string, optional
-        One of "SummaryMixing" or "SummaryMixing-lite". Changes the SummaryMixing cell
-        according to the definition of the article. "SummaryMixing-lite" removes the
-        local project branch.
-=======
-
->>>>>>> 188bd757
     Example
     -------
     >>> import torch
@@ -591,15 +517,8 @@
         type of ffn: regularFFN/1dcnn
     ffn_cnn_kernel_size_list: list of int
         conv kernel size of 2 1d-convs if ffn_type is 1dcnn
-<<<<<<< HEAD
-    mode: string, optional
-        One of "SummaryMixing" or "SummaryMixing-lite". Changes the SummaryMixing cell
-        according to the definition of the article. "SummaryMixing-lite" removes the
-        local project branch.
-=======
     output_hidden_states: bool, optional
         Whether the model should output the hidden states as a list of tensor.
->>>>>>> 188bd757
 
     Example
     -------
@@ -637,16 +556,7 @@
         attention_type="regularMHA",
         ffn_type="regularFFN",
         ffn_cnn_kernel_size_list=[3, 3],
-<<<<<<< HEAD
-        local_proj_hid_dim=[512],
-        local_proj_out_dim=512,
-        summary_hid_dim=[1024],
-        summary_out_dim=1024,
-        mode="SummaryMixing",
-        output_hidden_states = False
-=======
         output_hidden_states=False,
->>>>>>> 188bd757
     ):
         super().__init__()
 
@@ -676,13 +586,7 @@
         )
         self.norm = sb.nnet.normalization.LayerNorm(d_model, eps=1e-6)
         self.layerdrop_prob = layerdrop_prob
-<<<<<<< HEAD
-        self.rng = np.random.default_rng()
         self.output_hidden_states = output_hidden_states
-
-=======
-        self.output_hidden_states = output_hidden_states
->>>>>>> 188bd757
 
     def forward(
         self,
@@ -744,14 +648,9 @@
 
                 if self.output_hidden_states:
                     hidden_state_lst.append(output)
-<<<<<<< HEAD
-        
+
         output = self.norm(output)
-=======
-
-        output = self.norm(output)
-
->>>>>>> 188bd757
+
         if self.output_hidden_states:
             return output, attention_lst, hidden_state_lst
         return output, attention_lst
@@ -813,17 +712,12 @@
             self.self_attn = sb.nnet.attention.MultiheadAttention(
                 nhead=nhead, d_model=d_model, kdim=kdim, vdim=vdim, dropout=dropout,
             )
-<<<<<<< HEAD
-            self.mutihead_attn = sb.nnet.attention.MultiheadAttention(
-                nhead=nhead, d_model=d_model, kdim=kdim, vdim=vdim, dropout=dropout,
-=======
             self.multihead_attn = sb.nnet.attention.MultiheadAttention(
                 nhead=nhead,
                 d_model=d_model,
                 kdim=kdim,
                 vdim=vdim,
                 dropout=dropout,
->>>>>>> 188bd757
             )
 
         elif attention_type == "RelPosMHAXL":
