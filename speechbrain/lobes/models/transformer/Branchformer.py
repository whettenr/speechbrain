"""Branchformer implementation.

Ref: "Branchformer: Parallel MLP-Attention Architectures
to Capture Local and Global Context for Speech Recognition and Understanding"

Source: Some parts of the code may be adapted from ESPNet.

Authors
* Titouan Parcollet 2023
"""

from typing import Optional

import torch
import torch.nn as nn
<<<<<<< HEAD
from typing import Optional
import numpy as np

=======
>>>>>>> 188bd757

from speechbrain.lobes.models.convolution import ConvolutionalSpatialGatingUnit
<<<<<<< HEAD
from speechbrain.nnet.hypermixing import HyperMixing
from speechbrain.nnet.attention import Fastattention
from speechbrain.lobes.models.VanillaNN import VanillaNN
from speechbrain.nnet.summary_mixing import SummaryMixing
=======
from speechbrain.nnet.attention import MultiheadAttention, RelPosMHAXL
from speechbrain.nnet.hypermixing import HyperMixing
from speechbrain.nnet.normalization import LayerNorm
>>>>>>> 188bd757


class ConvolutionBranch(nn.Module):
    """This is an implementation of the convolution branch in Branchformer.

    The default structure is:
    LN -> Channel Proj -> GeLU -> (CNN Spatial Gating) -> Channel Proj -> Dropout

    Arguments
    ---------
    input_size : int
        The expected size of the feature (channel) dimension.
    linear_units: int, optional
        Number of neurons in the hidden linear units.
    kernel_size: int, optional
        Kernel size of non-bottleneck convolutional layer.
    activation: torch.nn.Module, optional
         Activation function used after pre projection.
    gate_activation: torch.nn.Module, optional
         Activation function used at the gate of the CSGU module.
    dropout: float, optional
         Dropout rate.
    use_linear_after_conv: bool, optional
        If True, will apply a linear transformation of size input_size//2

    Example
    -------
    >>> x = torch.rand((8, 60, 512))
    >>> net = ConvolutionBranch(512, 1024)
    >>> output = net(x)
    >>> output.shape
    torch.Size([8, 60, 512])
    """

    def __init__(
        self,
        input_size,
        linear_units=3072,
        kernel_size=31,
        activation=nn.GELU,
        gate_activation=nn.Identity,
        dropout=0.0,
        use_linear_after_conv=False,
    ):
        super().__init__()

        self.pre_channel_proj = nn.Linear(input_size, linear_units)
        self.post_channel_proj = nn.Linear(linear_units // 2, input_size)
        self.activation = activation()
        self.csgu = ConvolutionalSpatialGatingUnit(
            input_size=linear_units,
            kernel_size=kernel_size,
            dropout=dropout,
            use_linear_after_conv=use_linear_after_conv,
            activation=gate_activation,
        )

    def forward(self, x):
        """
        Arguments
        ----------
        x: torch.Tensor -> (B, T, D)

        """
        x = self.activation(self.pre_channel_proj(x))  # (B, T, D)
        x = self.csgu(x)  # (B, T, D//2)
        x = self.post_channel_proj(x)  # (B, T, D)

        return x


class BranchformerEncoderLayer(nn.Module):
    """This is an implementation of Branchformer encoder layer.

    Arguments
    ---------
    d_model : int
        The expected size of the input embedding.
    nhead : int
        Number of attention heads.
    kernel_size : int, optional
        Kernel size of convolution model.
    kdim : int, optional
        Dimension of the key.
    vdim : int, optional
        Dimension of the value.
    activation: torch.nn.Module
         Activation function used in each Conformer layer.
    dropout : int, optional
        Dropout for the encoder.
    attention_type: str, optional
        type of attention layer, e.g. regularMHA for regular MultiHeadAttention.
    csgu_linear_units: int, optional
        Number of neurons in the hidden linear units of the CSGU Module.
    gate_activation: torch.nn.Module, optional
         Activation function used at the gate of the CSGU module.
    use_linear_after_conv: bool, optional
        If True, will apply a linear transformation of size input_size//2
    local_proj_out_dim: int, optional
        The dimension of the output of the local projection branch. This
        will be concatenated with the output of the summary branch
        (default: 512).
    summary_hid_dim: list [int], optional
        A list of dimension specifying both the number of hidden layers
        as well as the size of them in the summary projection branch
        (default: [1024]).
    summary_out_dim: int, optional
        The dimension of the output of the summary projection branch. This
        will be concatenated with the output of the local branch
        (default: 1024).
    activation: torch.nn.Module, optional
        Torch module specifying the activation function used in both the local
        and summary branches.
        (default: torch.nn.GELU)
    mode: string, optional
        One of "SummaryMixing" or "SummaryMixing-lite". Changes the SummaryMixing cell
        according to the definition of the article. "SummaryMixing-lite" removes the
        local project branch.

    Example
    -------
    >>> import torch
    >>> x = torch.rand((8, 60, 512))
    >>> pos_embs = torch.rand((1, 2*60-1, 512))
    >>> net = BranchformerEncoderLayer(nhead=8, d_model=512, kernel_size=3)
    >>> output = net(x, pos_embs=pos_embs)
    >>> output[0].shape
    torch.Size([8, 60, 512])
    """

    def __init__(
        self,
        d_model,
        nhead,
        kernel_size=31,
        kdim=None,
        vdim=None,
        activation=nn.GELU,
        dropout=0.0,
        attention_type="RelPosMHAXL",
        csgu_linear_units=3072,
        gate_activation=nn.Identity,
        use_linear_after_conv=False,
        local_proj_hid_dim=[512],
        local_proj_out_dim=512,
        summary_hid_dim=[1024],
        summary_out_dim=1024,
        mode="SummaryMixing",
    ):
        super().__init__()

        self.attention_type = attention_type
        self.mode = mode

        # If CNN only, no need for the attention branch and merging
        if self.attention_type != "cnnonly":
            if attention_type == "regularMHA":
                self.mha_layer = MultiheadAttention(
                    nhead=nhead, d_model=d_model, dropout=dropout, kdim=kdim, vdim=vdim,
                )
                self.merge_proj = torch.nn.Linear(d_model * 2, d_model)
            elif attention_type == "RelPosMHAXL":
                # transformerXL style positional encoding
                self.mha_layer = RelPosMHAXL(
                    num_heads=nhead,
                    embed_dim=d_model,
                    dropout=dropout,
                    mask_pos_future=False,
                )
                self.merge_proj = torch.nn.Linear(d_model * 2, d_model)
            elif attention_type == "hypermixing":
                self.mha_layer = HyperMixing(
                    input_output_dim=d_model,
                    hypernet_size=local_proj_hid_dim[0],
                    tied=False,
                    num_heads=nhead,
                    fix_tm_hidden_size=False,
                )
                self.merge_proj = torch.nn.Linear(d_model * 2, d_model)

            elif attention_type == "SummaryMixing":
                self.mha_layer = SummaryMixing(
                    enc_dim=d_model,
                    nhead=nhead,
                    local_proj_hid_dim=local_proj_hid_dim,
                    local_proj_out_dim=local_proj_out_dim,
                    summary_hid_dim=summary_hid_dim,
                    summary_out_dim=summary_out_dim,
                    activation=activation,
                    mode=mode,
                )
                self.merge_dnn_blocks = summary_hid_dim + [d_model]
                self.merge_proj = VanillaNN(
                    input_shape=[None, None, local_proj_out_dim + summary_out_dim],
                    dnn_blocks=len(self.merge_dnn_blocks),
                    dnn_neurons=self.merge_dnn_blocks,
                    activation=activation,
                )
            elif attention_type == "fastattention":
                self.mha_layer = Fastattention(
                    enc_dim=d_model,
                    nhead=nhead,
                    dropout=dropout,
                )
                self.merge_proj = torch.nn.Linear(d_model * 2, d_model)

            self.norm_mhsa = LayerNorm(d_model)

        self.convolution_branch = ConvolutionBranch(
            input_size=d_model,
            kernel_size=kernel_size,
            linear_units=csgu_linear_units,
            activation=activation,
            gate_activation=gate_activation,
            dropout=dropout,
            use_linear_after_conv=use_linear_after_conv,
        )

        self.norm_conv = LayerNorm(d_model)
        self.dropout = nn.Dropout(dropout)

    def forward(
        self,
        x,
        src_mask: Optional[torch.Tensor] = None,
        src_key_padding_mask: Optional[torch.Tensor] = None,
        pos_embs: Optional[torch.Tensor] = None,
    ):
        """
        Arguments
        ----------
        x : torch.Tensor
            The sequence to the encoder layer.
        src_mask : torch.Tensor, optional
            The mask for the src sequence.
        src_key_padding_mask : torch.Tensor, optional
            The mask for the src keys per batch.
        pos_embs: torch.Tensor, torch.nn.Module, optional
            Module or tensor containing the input sequence positional embeddings
        """
        if self.attention_type == "cnnonly":
            x2 = x
            x2 = self._forward_cnn_branch(x2)
            x = x + x2
            self_attn = None
        else:
            x1 = x
            x2 = x
            # Branch 1: Self-attention
            x1, self_attn = self._forward_mha_branch(
                x1, src_mask, src_key_padding_mask, pos_embs
            )

            # Branch 2: Convolutional gating MLP
            # In ESPnet, masks are not used?! we do the same but warning!
            x2 = self._forward_cnn_branch(x2)

            x = x + self.dropout(self.merge_proj(torch.cat([x1, x2], dim=-1)))

        return x, self_attn

    def _forward_cnn_branch(
        self, x,
    ):
        """
        Arguments
        ----------
        x : torch.Tensor
            The sequence to the encoder layer.
        """
        x = self.norm_conv(x)
        x = self.convolution_branch(x)

        return self.dropout(x)

    def _forward_mha_branch(
        self,
        x,
        src_mask: Optional[torch.Tensor] = None,
        src_key_padding_mask: Optional[torch.Tensor] = None,
        pos_embs: Optional[torch.Tensor] = None,
    ):
        """
        Arguments
        ----------
        x : torch.Tensor
            The sequence to the encoder layer.
        src_mask : torch.Tensor, optional
            The mask for the src sequence.
        src_key_padding_mask : torch.Tensor, optional
            The mask for the src keys per batch.
        pos_embs: torch.Tensor, torch.nn.Module, optional
            Module or tensor containing the input sequence positional embeddings
        """

        x = self.norm_mhsa(x)

        if self.attention_type == "SummaryMixing":
            x = self.mha_layer(x, attention_mask=src_key_padding_mask)
            self_attn = None
        else:
            x, self_attn = self.mha_layer(
                x,
                x,
                x,
                attn_mask=src_mask,
                key_padding_mask=src_key_padding_mask,
                pos_embs=pos_embs,
            )

        return self.dropout(x), self_attn


class BranchformerEncoder(nn.Module):
    """This class implements the Branchformer encoder.

    Arguments
    ---------
    num_layers : int
        Number of layers.
    d_model : int
        Embedding dimension size.
    nhead : int
        Number of attention heads.
    kernel_size : int, optional
        Kernel size of convolution model.
    kdim : int, optional
        Dimension of the key.
    vdim : int, optional
        Dimension of the value.
    activation: torch.nn.Module
         Activation function used in each Confomer layer.
    dropout : int, optional
        Dropout for the encoder.
    attention_type: str, optional
<<<<<<< HEAD
        type of attention layer, e.g. SummaryMixing or regulaMHA for regular MultiHeadAttention.
=======
        type of attention layer, e.g. regularMHA for regular MultiHeadAttention.
>>>>>>> 188bd757
    csgu_linear_units: int, optional
        Number of neurons in the hidden linear units of the CSGU Module.
    gate_activation: torch.nn.Module, optional
         Activation function used at the gate of the CSGU module.
    use_linear_after_conv: bool, optional
        If True, will apply a linear transformation of size input_size//2.
<<<<<<< HEAD
    local_proj_out_dim: int, optional
        The dimension of the output of the local projection branch. This
        will be concatenated with the output of the summary branch
        (default: 512).
    summary_hid_dim: list [int], optional
        A list of dimension specifying both the number of hidden layers
        as well as the size of them in the summary projection branch
        (default: [1024]).
    summary_out_dim: int, optional
        The dimension of the output of the summary projection branch. This
        will be concatenated with the output of the local branch
        (default: 1024).
    activation: torch.nn.Module, optional
        Torch module specifying the activation function used in both the local
        and summary branches.
        (default: torch.nn.GELU)
    mode: string, optional
        One of "SummaryMixing" or "SummaryMixing-lite". Changes the SummaryMixing cell
        according to the definition of the article. "SummaryMixing-lite" removes the
        local project branch.
=======
    output_hidden_states: bool, optional
        Whether the model should output the hidden states as a list of tensor.
    layerdrop_prob: float
        The probability to drop an entire layer.
>>>>>>> 188bd757


    Example
    -------
    >>> import torch
    >>> x = torch.rand((8, 60, 512))
    >>> pos_emb = torch.rand((1, 2*60-1, 512))
    >>> net = BranchformerEncoder(1, 512, 8)
    >>> output, _ = net(x, pos_embs=pos_emb)
    >>> output.shape
    torch.Size([8, 60, 512])

    >>> import torch
    >>> x = torch.rand((8, 60, 512))
    >>> pos_emb = torch.rand((1, 2*60-1, 512))
    >>> net = BranchformerEncoder(1, 512, 8, output_hidden_states=True)
    >>> output, attn_list, hidden_list = net(x, pos_embs=pos_emb)
    >>> hidden_list[0].shape
    torch.Size([8, 60, 512])
    >>> len(hidden_list)
    2
    """

    def __init__(
        self,
        num_layers,
        d_model,
        nhead,
        kernel_size=31,
        kdim=None,
        vdim=None,
        activation=nn.GELU,
        dropout=0.0,
        attention_type="RelPosMHAXL",
        csgu_linear_units=3072,
        gate_activation=nn.Identity,
        use_linear_after_conv=False,
<<<<<<< HEAD
        local_proj_hid_dim=[512],
        local_proj_out_dim=512,
        summary_hid_dim=[1024],
        summary_out_dim=1024,
        mode="SummaryMixing",
=======
>>>>>>> 188bd757
        output_hidden_states=False,
        layerdrop_prob=0.0,
    ):
        super().__init__()

        self.layers = torch.nn.ModuleList(
            [
                BranchformerEncoderLayer(
                    nhead=nhead,
                    d_model=d_model,
                    kdim=kdim,
                    vdim=vdim,
                    dropout=dropout,
                    activation=activation,
                    kernel_size=kernel_size,
                    attention_type=attention_type,
                    csgu_linear_units=csgu_linear_units,
                    gate_activation=gate_activation,
                    use_linear_after_conv=use_linear_after_conv,
                    local_proj_hid_dim=local_proj_hid_dim,
                    local_proj_out_dim=local_proj_out_dim,
                    summary_hid_dim=summary_hid_dim,
                    summary_out_dim=summary_out_dim,
                    mode=mode,
                )
                for i in range(num_layers)
            ]
        )
        self.norm = LayerNorm(d_model, eps=1e-6)
        self.layerdrop_prob = layerdrop_prob
        self.attention_type = attention_type
<<<<<<< HEAD
        self.layerdrop_prob = layerdrop_prob
        self.rng = np.random.default_rng()
=======
>>>>>>> 188bd757
        self.output_hidden_states = output_hidden_states

    def forward(
        self,
        src,
        src_mask: Optional[torch.Tensor] = None,
        src_key_padding_mask: Optional[torch.Tensor] = None,
        pos_embs: Optional[torch.Tensor] = None,
        dynchunktrain_config=None,
    ):
        """
        Arguments
        ----------
        src : torch.Tensor
            The sequence to the encoder layer.
        src_mask : torch.Tensor, optional
            The mask for the src sequence.
        src_key_padding_mask : torch.Tensor, optional
            The mask for the src keys per batch.
        pos_embs: torch.Tensor, torch.nn.Module,
            Module or tensor containing the input sequence positional embeddings
            If custom pos_embs are given it needs to have the shape (1, 2*S-1, E)
            where S is the sequence length, and E is the embedding dimension.

        Returns
        -------
        output : torch.Tensor
            The output of the Conformer.
        attention_lst : list
            The attention values.
        hidden_state_lst : list, optional
            The output of the hidden layers of the encoder.
            Only works if output_hidden_states is set to true.

        """
        assert (
            dynchunktrain_config is None
        ), "Dynamic Chunk Training unsupported for this encoder"

        if self.attention_type == "RelPosMHAXL":
            if pos_embs is None:
                raise ValueError(
                    "The chosen attention type for the Branchformer is RelPosMHAXL. For this attention type, the positional embeddings are mandatory"
                )

        output = src
<<<<<<< HEAD
        if self.layerdrop_prob > 0.0:
            keep_probs = self.rng.random(len(self.layers))
            # print('probs: ', keep_probs)
        else:
            keep_probs = None
=======

        if self.layerdrop_prob > 0.0:
            keep_probs = torch.rand(len(self.layers))
>>>>>>> 188bd757

        attention_lst = []
        if self.output_hidden_states:
            hidden_state_lst = [output]

        for i, enc_layer in enumerate(self.layers):
            if (
                not self.training
                or self.layerdrop_prob == 0.0
                or keep_probs[i] > self.layerdrop_prob
            ):
<<<<<<< HEAD
                # print('going through layer: ', i)
=======
>>>>>>> 188bd757
                output, attention = enc_layer(
                    output,
                    src_mask=src_mask,
                    src_key_padding_mask=src_key_padding_mask,
                    pos_embs=pos_embs,
                )
                attention_lst.append(attention)
<<<<<<< HEAD

                if self.output_hidden_states:
                    hidden_state_lst.append(output)
        
        output = self.norm(output)
=======

                if self.output_hidden_states:
                    hidden_state_lst.append(output)

        output = self.norm(output)

>>>>>>> 188bd757
        if self.output_hidden_states:
            return output, attention_lst, hidden_state_lst
        return output, attention_lst<|MERGE_RESOLUTION|>--- conflicted
+++ resolved
@@ -13,24 +13,11 @@
 
 import torch
 import torch.nn as nn
-<<<<<<< HEAD
-from typing import Optional
-import numpy as np
-
-=======
->>>>>>> 188bd757
 
 from speechbrain.lobes.models.convolution import ConvolutionalSpatialGatingUnit
-<<<<<<< HEAD
-from speechbrain.nnet.hypermixing import HyperMixing
-from speechbrain.nnet.attention import Fastattention
-from speechbrain.lobes.models.VanillaNN import VanillaNN
-from speechbrain.nnet.summary_mixing import SummaryMixing
-=======
 from speechbrain.nnet.attention import MultiheadAttention, RelPosMHAXL
 from speechbrain.nnet.hypermixing import HyperMixing
 from speechbrain.nnet.normalization import LayerNorm
->>>>>>> 188bd757
 
 
 class ConvolutionBranch(nn.Module):
@@ -366,44 +353,17 @@
     dropout : int, optional
         Dropout for the encoder.
     attention_type: str, optional
-<<<<<<< HEAD
-        type of attention layer, e.g. SummaryMixing or regulaMHA for regular MultiHeadAttention.
-=======
         type of attention layer, e.g. regularMHA for regular MultiHeadAttention.
->>>>>>> 188bd757
     csgu_linear_units: int, optional
         Number of neurons in the hidden linear units of the CSGU Module.
     gate_activation: torch.nn.Module, optional
          Activation function used at the gate of the CSGU module.
     use_linear_after_conv: bool, optional
         If True, will apply a linear transformation of size input_size//2.
-<<<<<<< HEAD
-    local_proj_out_dim: int, optional
-        The dimension of the output of the local projection branch. This
-        will be concatenated with the output of the summary branch
-        (default: 512).
-    summary_hid_dim: list [int], optional
-        A list of dimension specifying both the number of hidden layers
-        as well as the size of them in the summary projection branch
-        (default: [1024]).
-    summary_out_dim: int, optional
-        The dimension of the output of the summary projection branch. This
-        will be concatenated with the output of the local branch
-        (default: 1024).
-    activation: torch.nn.Module, optional
-        Torch module specifying the activation function used in both the local
-        and summary branches.
-        (default: torch.nn.GELU)
-    mode: string, optional
-        One of "SummaryMixing" or "SummaryMixing-lite". Changes the SummaryMixing cell
-        according to the definition of the article. "SummaryMixing-lite" removes the
-        local project branch.
-=======
     output_hidden_states: bool, optional
         Whether the model should output the hidden states as a list of tensor.
     layerdrop_prob: float
         The probability to drop an entire layer.
->>>>>>> 188bd757
 
 
     Example
@@ -441,14 +401,6 @@
         csgu_linear_units=3072,
         gate_activation=nn.Identity,
         use_linear_after_conv=False,
-<<<<<<< HEAD
-        local_proj_hid_dim=[512],
-        local_proj_out_dim=512,
-        summary_hid_dim=[1024],
-        summary_out_dim=1024,
-        mode="SummaryMixing",
-=======
->>>>>>> 188bd757
         output_hidden_states=False,
         layerdrop_prob=0.0,
     ):
@@ -480,11 +432,6 @@
         self.norm = LayerNorm(d_model, eps=1e-6)
         self.layerdrop_prob = layerdrop_prob
         self.attention_type = attention_type
-<<<<<<< HEAD
-        self.layerdrop_prob = layerdrop_prob
-        self.rng = np.random.default_rng()
-=======
->>>>>>> 188bd757
         self.output_hidden_states = output_hidden_states
 
     def forward(
@@ -531,17 +478,9 @@
                 )
 
         output = src
-<<<<<<< HEAD
-        if self.layerdrop_prob > 0.0:
-            keep_probs = self.rng.random(len(self.layers))
-            # print('probs: ', keep_probs)
-        else:
-            keep_probs = None
-=======
 
         if self.layerdrop_prob > 0.0:
             keep_probs = torch.rand(len(self.layers))
->>>>>>> 188bd757
 
         attention_lst = []
         if self.output_hidden_states:
@@ -553,10 +492,6 @@
                 or self.layerdrop_prob == 0.0
                 or keep_probs[i] > self.layerdrop_prob
             ):
-<<<<<<< HEAD
-                # print('going through layer: ', i)
-=======
->>>>>>> 188bd757
                 output, attention = enc_layer(
                     output,
                     src_mask=src_mask,
@@ -564,20 +499,12 @@
                     pos_embs=pos_embs,
                 )
                 attention_lst.append(attention)
-<<<<<<< HEAD
 
                 if self.output_hidden_states:
                     hidden_state_lst.append(output)
-        
+
         output = self.norm(output)
-=======
-
-                if self.output_hidden_states:
-                    hidden_state_lst.append(output)
-
-        output = self.norm(output)
-
->>>>>>> 188bd757
+
         if self.output_hidden_states:
             return output, attention_lst, hidden_state_lst
         return output, attention_lst