--- conflicted
+++ resolved
@@ -14,12 +14,6 @@
 """
 
 import torch
-<<<<<<< HEAD
-import math
-from torch import nn
-=======
-
->>>>>>> 188bd757
 import speechbrain as sb
 from typing import Optional
 from speechbrain.nnet.containers import Sequential
